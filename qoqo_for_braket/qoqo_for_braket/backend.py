--- conflicted
+++ resolved
@@ -13,9 +13,16 @@
 """Provides the BraketBackend class."""
 
 import json
+import json
 import os
 import shutil
 import tempfile
+from typing import Any, Dict, List, Optional, Tuple, Union
+
+import numpy as np
+import qoqo_qasm
+from braket.aws import AwsDevice, AwsQuantumJob, AwsQuantumTask, AwsQuantumTaskBatch
+from braket.aws.aws_session import AwsSession
 from typing import Any, Dict, List, Optional, Tuple, Union
 
 import numpy as np
@@ -26,12 +33,9 @@
 from braket.devices import LocalSimulator
 from braket.ir import openqasm
 from braket.jobs.local import LocalQuantumJob
-<<<<<<< HEAD
 from qoqo import Circuit, QuantumProgram
-=======
-from qoqo import Circuit
->>>>>>> 5d1e343e
 from qoqo import operations as ops
+
 
 from qoqo_for_braket.interface import (
     ionq_verbatim_interface,
