--- conflicted
+++ resolved
@@ -1,11 +1,7 @@
 [project]
 name = "qoqo_for_braket"
-version = "0.6.0"
-<<<<<<< HEAD
+version = "0.7.0"
 license = { file = "LICENSE" }
-=======
-license = {file="LICENSE"}
->>>>>>> de36e7b4
 authors = [
     { name = "HQS Quantum Simulation GmbH", email = "info@quantumsimulations.de" },
 ]
@@ -16,15 +12,9 @@
 requires-python = ">=3.7"
 dependencies = [
     "pydantic",
-<<<<<<< HEAD
-    "qoqo>=1.12",
+    "qoqo>=1.14, <1.15",
     "qoqo_qasm>=0.11",
     "amazon-braket-sdk>=1.5.9",
-=======
-    "qoqo>=1.11,<1.12",
-    "qoqo_qasm>=0.8",
-    "amazon-braket-sdk>=1.5.9"
->>>>>>> de36e7b4
 ]
 
 [project.optional-dependencies]
