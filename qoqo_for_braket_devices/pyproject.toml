--- conflicted
+++ resolved
@@ -1,10 +1,6 @@
 [project]
 name = "qoqo_for_braket_devices"
-<<<<<<< HEAD
-version = "0.4.3"
-=======
 version = "0.5.0"
->>>>>>> 02a756c9
 dependencies = [
   'qoqo_calculator_pyo3>=1.1',
   'qoqo>=1.9',
